--- conflicted
+++ resolved
@@ -4,82 +4,4 @@
 import sys
 import libbe.ui.command_line
 
-<<<<<<< HEAD
-from libbe import cmdutil, version, pager
-
-__doc__ = cmdutil.help()
-
-usage = "be [options] [command] [command_options ...] [command_args ...]"
-
-parser = cmdutil.CmdOptionParser(usage)
-parser.command = "be"
-parser.add_option("--version", action="store_true", dest="version",
-                  help="Print version string and exit.")
-parser.add_option("--verbose-version", action="store_true", dest="verbose_version",
-                  help="Print verbose version information and exit.")
-parser.add_option("-d", "--dir", dest="dir", metavar="DIR", default=".",
-                  help="Run this command on the repository in DIR instead of the current directory.")
-parser.add_option("-p", "--paginate", dest="paginate", default=False,
-                  action='store_true',
-                  help="Pipe all output into less (or if set, $PAGER).")
-parser.add_option("--no-pager", dest="no_pager", default=False,
-                  action='store_true',
-                  help="Do not pipe git output into a pager.")
-
-
-try:
-    options,args = parser.parse_args()
-    for option,value in cmdutil.option_value_pairs(options, parser):
-        if value == "--complete":
-            if option == "dir":
-                if len(args) == 0:
-                    args = ["."]
-                paths = cmdutil.complete_path(args[0])
-                raise cmdutil.GetCompletions(paths)
-except cmdutil.GetHelp:
-    print cmdutil.help(parser=parser)
-    sys.exit(0)
-except cmdutil.GetCompletions, e:
-    print '\n'.join(e.completions)
-    sys.exit(0)
-
-if options.version == True or options.verbose_version == True:
-    print version.version(verbose=options.verbose_version)
-    sys.exit(0)
-
-if len(args) > 0 and args[0] not in ['comment', 'commit']:
-    paginate = 'auto'
-    if options.paginate == True:
-        paginate = 'always'
-    if options.no_pager== True:
-        paginate = 'never'
-    pager.run_pager(paginate)
-
-try:
-    if len(args) == 0:
-        raise cmdutil.UsageError, "must supply a command"
-    sys.exit(cmdutil.execute(args[0], args=args[1:], dir=options.dir))
-except cmdutil.GetHelp:
-    print cmdutil.help(args[0])
-    sys.exit(0)
-except cmdutil.GetCompletions, e:
-    print '\n'.join(e.completions)
-    sys.exit(0)
-except cmdutil.UnknownCommand, e:
-    print e
-    sys.exit(1)
-except cmdutil.UsageError, e:
-    print "Invalid usage:", e
-    if len(args) == 0:
-        print cmdutil.help(parser=parser)
-    else:
-        print "\nArgs:", args
-        print cmdutil.help(args[0])
-    sys.exit(1)
-except cmdutil.UserError, e:
-    print "ERROR:"
-    print e
-    sys.exit(1)
-=======
-sys.exit(libbe.ui.command_line.main())
->>>>>>> 2d1562d9
+sys.exit(libbe.ui.command_line.main())