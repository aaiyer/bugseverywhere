--- conflicted
+++ resolved
@@ -1,51 +1,33 @@
 #!/usr/bin/python
 #
-# Copyright (C) 2009-2010 W. Trevor King <wking@drexel.edu>
-#
-# This file is part of Bugs Everywhere.
-#
-# Bugs Everywhere is free software; you can redistribute it and/or modify it
-# under the terms of the GNU General Public License as published by the
-# Free Software Foundation, either version 2 of the License, or (at your
-# option) any later version.
-#
-# Bugs Everywhere is distributed in the hope that it will be useful, but
-# WITHOUT ANY WARRANTY; without even the implied warranty of
-# MERCHANTABILITY or FITNESS FOR A PARTICULAR PURPOSE.  See the GNU
-# General Public License for more details.
-#
-# You should have received a copy of the GNU General Public License
-# along with Bugs Everywhere.  If not, see <http://www.gnu.org/licenses/>.
-
-"""Automatically update copyright boilerplate.
-
-This script is adapted from one written for `Bugs Everywhere`_. and
-later modified for `Hooke`_ before returning to `Bugs Everywhere`_.
-
-.. _Bugs Everywhere: http://bugseverywhere.org/
-.. _Hooke: http://code.google.com/p/hooke/
-"""
-
-import difflib
-import email.utils
-import os
+# Copyright (C) 2009 W. Trevor King <wking@drexel.edu>
+#
+# This program is free software; you can redistribute it and/or modify
+# it under the terms of the GNU General Public License as published by
+# the Free Software Foundation; either version 2 of the License, or
+# (at your option) any later version.
+#
+# This program is distributed in the hope that it will be useful,
+# but WITHOUT ANY WARRANTY; without even the implied warranty of
+# MERCHANTABILITY or FITNESS FOR A PARTICULAR PURPOSE.  See the
+# GNU General Public License for more details.
+#
+# You should have received a copy of the GNU General Public License along
+# with this program; if not, write to the Free Software Foundation, Inc.,
+# 51 Franklin Street, Fifth Floor, Boston, MA 02110-1301 USA.
+
 import os.path
 import re
 import sys
 import time
 
-
-PROJECT_INFO = {
-    'project': 'Bugs Everywhere',
-    'vcs': 'Git',
-    }
-
-<<<<<<< HEAD
-# Break "copyright" into "copy" and "right" to avoid matching the
-# REGEXP.
-COPY_RIGHT_TEXT="""
-This file is part of %(project)s.
-=======
+import os
+import sys
+import select
+from threading import Thread
+
+from libbe.util.subproc import Pipe
+
 COPYRIGHT_TEXT="""#
 # This program is free software; you can redistribute it and/or modify
 # it under the terms of the GNU General Public License as published by
@@ -68,14 +50,12 @@
      'Ben Finney <ben+python@benfinney.id.au>',
      'John Doe <jdoe@example.com>'],
     ['Chris Ball <cjb@laptop.org>',
-     'Chris Ball <cjb@t60>',
      'Chris Ball <cjb@thunk.printf.net>'],
     ['Gianluca Montecchi <gian@grys.it>',
      'gian <gian@li82-39>',
      'gianluca <gian@galactica>'],
     ['W. Trevor King <wking@drexel.edu>',
-     'wking <wking@mjolnir>',
-     'wking <wking@thialfi>'],
+     'wking <wking@mjolnir>'],
     [None,
      'j^ <j@oil21.org>'],
     ]
@@ -91,310 +71,9 @@
 
 IGNORED_PATHS = ['./.be/', './.bzr/', './build/']
 IGNORED_FILES = ['COPYING', 'update_copyright.py', 'catmutt']
->>>>>>> 2dde7664
-
-%(project)s is free software; you can redistribute it and/or modify it
-under the terms of the GNU General Public License as published by the
-Free Software Foundation, either version 2 of the License, or (at your
-option) any later version.
-
-%(project)s is distributed in the hope that it will be useful, but
-WITHOUT ANY WARRANTY; without even the implied warranty of
-MERCHANTABILITY or FITNESS FOR A PARTICULAR PURPOSE.  See the GNU
-General Public License for more details.
-
-You should have received a copy of the GNU General Public License
-along with %(project)s.  If not, see <http://www.gnu.org/licenses/>.
-""".strip()
-
-COPY_RIGHT_TAG='-xyz-COPY' + '-RIGHT-zyx-' # unlikely to occur in the wild :p
-
-# Convert author names to canonical forms.
-# ALIASES[<canonical name>] = <list of aliases>
-# for example,
-# ALIASES = {
-#     'John Doe <jdoe@a.com>':
-#         ['John Doe', 'jdoe', 'J. Doe <j@doe.net>'],
-#     }
-# Git-based projects are encouraged to use .mailmap instead of
-# ALIASES.  See git-shortlog(1) for details.
-ALIASES = {
-    'Aaron Bentley <abentley@panoramicfeedback.com>':
-        ['Aaron Bentley <aaron.bentley@utoronto.ca>'],
-    'Panometrics, Inc.':
-        ['Aaron Bentley and Panometrics, Inc.'],
-    'Ben Finney <benf@cybersource.com.au>':
-        ['Ben Finney <ben+python@benfinney.id.au>',
-         'John Doe <jdoe@example.com>'],
-    'Chris Ball <cjb@laptop.org>':
-        ['Chris Ball <cjb@thunk.printf.net>'],
-    'Gianluca Montecchi <gian@grys.it>':
-        ['gian <gian@li82-39>',
-         'gianluca <gian@galactica>'],
-    'W. Trevor King <wking@drexel.edu>':
-        ['wking <wking@mjolnir>',
-         'wking <wking@thialfi>'],
-    None:
-        ['j^ <j@oil21.org>'],
-    }
-
-# List of paths that should not be scanned for copyright updates.
-# IGNORED_PATHS = ['./.git/']
-IGNORED_PATHS = ['./.be/', './.git/', './build/', './doc/.build/']
-# List of files that should not be scanned for copyright updates.
-# IGNORED_FILES = ['COPYING']
-IGNORED_FILES = ['COPYING', 'catmutt']
-
-# Work around missing author holes in the VCS history.
-# AUTHOR_HACKS[<path tuple>] = [<missing authors]
-# for example, if John Doe contributed to module.py but wasn't listed
-# in the VCS history of that file:
-# AUTHOR_HACKS = {
-#     ('path', 'to', 'module.py'):['John Doe'],
-#     }
-AUTHOR_HACKS = {}
-
-# Work around missing year holes in the VCS history.
-# YEAR_HACKS[<path tuple>] = <original year>
-# for example, if module.py was published in 2008 but the VCS history
-# only goes back to 2010:
-# YEAR_HACKS = {
-#     ('path', 'to', 'module.py'):2008,
-#     }
-YEAR_HACKS = {}
-
-# Helpers for VCS-specific commands
-
-def splitpath(path):
-    """Recursively split a path into elements.
-
-    Examples
-    --------
-
-    >>> splitpath(os.path.join('a', 'b', 'c'))
-    ('a', 'b', 'c')
-    >>> splitpath(os.path.join('.', 'a', 'b', 'c'))
-    ('a', 'b', 'c')
-    """
-    path = os.path.normpath(path)
-    elements = []
-    while True:
-        dirname,basename = os.path.split(path)
-        elements.insert(0,basename)
-        if dirname in ['', '.']:
-            break
-        path = dirname
-    return tuple(elements)
-
-# VCS-specific commands
-
-if PROJECT_INFO['vcs'] == 'Git':
-
-    import subprocess
-
-    _MSWINDOWS = sys.platform == 'win32'
-    _POSIX = not _MSWINDOWS
-
-    def invoke(args, stdin=None, stdout=subprocess.PIPE, stderr=subprocess.PIPE, expect=(0,)):
-        """
-        expect should be a tuple of allowed exit codes.
-        """
-        try :
-            if _POSIX:
-                q = subprocess.Popen(args, stdin=subprocess.PIPE,
-                                     stdout=stdout, stderr=stderr)
-            else:
-                assert _MSWINDOWS == True, 'invalid platform'
-                # win32 don't have os.execvp() so run the command in a shell
-                q = subprocess.Popen(args, stdin=subprocess.PIPE,
-                                     stdout=stdout, stderr=stderr, shell=True)
-        except OSError, e:
-            raise ValueError([args, e])
-        stdout,stderr = q.communicate(input=stdin)
-        status = q.wait()
-        if status not in expect:
-            raise ValueError([args, status, stdout, stderr])
-        return status, stdout, stderr
-
-    def git_cmd(*args):
-        status,stdout,stderr = invoke(['git'] + list(args))
-        return stdout.rstrip('\n')
-
-    version = git_cmd('--version').split(' ')[-1]
-    if version.startswith('1.5.'):
-        # Author name <author email>
-        author_format = '--pretty=format:%an <%ae>'
-        year_format = ['--pretty=format:%ai']  # Author date
-        # YYYY-MM-DD HH:MM:SS Z
-        # Earlier versions of Git don't seem to recognize --date=short
-    else:
-        author_format = '--pretty=format:%aN <%aE>'
-        year_format = ['--pretty=format:%ad',  # Author date
-                       '--date=short']         # YYYY-MM-DD
-
-    def original_year(filename, year_hacks=YEAR_HACKS):
-        output = git_cmd(*(['log', '--follow']
-                           + year_format
-                           + [filename]))
-        if version.startswith('1.5.'):
-            output = '\n'.join([x.split()[0] for x in output.splitlines()])
-        years = [int(line.split('-', 1)[0]) for line in output.splitlines()]
-        if splitpath(filename) in year_hacks:
-            years.append(year_hacks[splitpath(filename)])
-        years.sort()
-        return years[0]
-
-    def authors(filename, author_hacks=AUTHOR_HACKS):
-        output = git_cmd('log', '--follow', author_format,
-                         filename)
-        ret = list(set(output.splitlines()))
-        if splitpath(filename) in author_hacks:
-            ret.extend(author_hacks[splitpath(filename)])
-        return ret
-
-    def authors_list(author_hacks=AUTHOR_HACKS):
-        output = git_cmd('log', author_format)
-        ret = list(set(output.splitlines()))
-        for path,authors in author_hacks.items():
-            ret.extend(authors)
-        return ret
-
-    def is_versioned(filename):
-        output = git_cmd('log', '--follow', filename)
-        if len(output) == 0:
-            return False
-        return True
-
-elif PROJECT_INFO['vcs'] == 'Mercurial':
-
-    import StringIO
-    import mercurial
-    import mercurial.dispatch
-
-    def mercurial_cmd(*args):
-        cwd = os.getcwd()
-        stdout = sys.stdout
-        stderr = sys.stderr
-        tmp_stdout = StringIO.StringIO()
-        tmp_stderr = StringIO.StringIO()
-        sys.stdout = tmp_stdout
-        sys.stderr = tmp_stderr
-        try:
-            mercurial.dispatch.dispatch(list(args))
-        finally:
-            os.chdir(cwd)
-            sys.stdout = stdout
-            sys.stderr = stderr
-        return (tmp_stdout.getvalue().rstrip('\n'),
-                tmp_stderr.getvalue().rstrip('\n'))
-
-    def original_year(filename, year_hacks=YEAR_HACKS):
-        # shortdate filter: YEAR-MONTH-DAY
-        output,error = mercurial_cmd('log', '--follow',
-                                     '--template', '{date|shortdate}\n',
-                                     filename)
-        years = [int(line.split('-', 1)[0]) for line in output.splitlines()]
-        if splitpath(filename) in year_hacks:
-            years.append(year_hacks[splitpath(filename)])
-        years.sort()
-        return years[0]
-
-    def authors(filename, author_hacks=AUTHOR_HACKS):
-        output,error = mercurial_cmd('log', '--follow',
-                                     '--template', '{author}\n',
-                                     filename)
-        ret = list(set(output.splitlines()))
-        if splitpath(filename) in author_hacks:
-            ret.extend(author_hacks[splitpath(filename)])
-        return ret
-
-    def authors_list(author_hacks=AUTHOR_HACKS):
-        output,error = mercurial_cmd('log', '--template', '{author}\n')
-        ret = list(set(output.splitlines()))
-        for path,authors in author_hacks.items():
-            ret.extend(authors)
-        return ret
-
-    def is_versioned(filename):
-        output,error = mercurial_cmd('log', '--follow', filename)
-        if len(error) > 0:
-            return False
-        return True
-
-elif PROJECT_INFO['vcs'] == 'Bazaar':
-
-    import StringIO
-    import bzrlib
-    import bzrlib.builtins
-    import bzrlib.log
-
-    class LogFormatter (bzrlib.log.LogFormatter):
-        supports_merge_revisions = True
-        preferred_levels = 0
-        supports_deta = False
-        supports_tags = False
-        supports_diff = False
-
-        def log_revision(self, revision):
-            raise NotImplementedError
-
-    class YearLogFormatter (LogFormatter):
-        def log_revision(self, revision):
-            self.to_file.write(
-                time.strftime('%Y', time.gmtime(revision.rev.timestamp))
-                +'\n')
-
-    class AuthorLogFormatter (LogFormatter):
-        def log_revision(self, revision):
-            authors = revision.rev.get_apparent_authors()
-            self.to_file.write('\n'.join(authors)+'\n')
-
-    def original_year(filename, year_hacks=YEAR_HACKS):
-        cmd = bzrlib.builtins.cmd_log()
-        cmd.outf = StringIO.StringIO()
-        cmd.run(file_list=[filename], log_format=YearLogFormatter, levels=0)
-        years = [int(year) for year in set(cmd.outf.getvalue().splitlines())]
-        if splitpath(filename) in year_hacks:
-            years.append(year_hacks[splitpath(filename)])
-        years.sort()
-        return years[0]
-
-    def authors(filename, author_hacks=AUTHOR_HACKS):
-        cmd = bzrlib.builtins.cmd_log()
-        cmd.outf = StringIO.StringIO()
-        cmd.run(file_list=[filename], log_format=AuthorLogFormatter, levels=0)
-        ret = list(set(cmd.outf.getvalue().splitlines()))
-        if splitpath(filename) in author_hacks:
-            ret.extend(author_hacks[splitpath(filename)])
-        return ret
-
-    def authors_list(author_hacks=AUTHOR_HACKS):
-        cmd = bzrlib.builtins.cmd_log()
-        cmd.outf = StringIO.StringIO()
-        cmd.run(log_format=AuthorLogFormatter, levels=0)
-        output = cmd.outf.getvalue()
-        ret = list(set(cmd.outf.getvalue().splitlines()))
-        for path,authors in author_hacks.items():
-            ret.extend(authors)
-        return ret
-
-    def is_versioned(filename):
-        cmd = bzrlib.builtins.cmd_log()
-        cmd.outf = StringIO.StringIO()
-        cmd.run(file_list=[filename])
-        return True
-
-else:
-    raise NotImplementedError('Unrecognized VCS: %(vcs)s' % PROJECT_INFO)
-
-# General utility commands
 
 def _strip_email(*args):
-    """Remove email addresses from a series of names.
-
-    Examples
-    --------
-
+    """
     >>> _strip_email('J Doe <jdoe@a.com>')
     ['J Doe']
     >>> _strip_email('J Doe <jdoe@a.com>', 'JJJ Smith <jjjs@a.com>')
@@ -404,109 +83,127 @@
     for i,arg in enumerate(args):
         if arg == None:
             continue
-        author,addr = email.utils.parseaddr(arg)
-        args[i] = author
+        index = arg.find('<')
+        if index > 0:
+            args[i] = arg[:index].rstrip()
     return args
 
-def _reverse_aliases(aliases):
-    """Reverse an `aliases` dict.
-
-    Input:   key: canonical name,  value: list of aliases
-    Output:  key: alias,           value: canonical name
-
-    Examples
-    --------
-
-    >>> aliases = {
-    ...     'J Doe <jdoe@a.com>':['Johnny <jdoe@b.edu>', 'J'],
-    ...     'JJJ Smith <jjjs@a.com>':['Jingly <jjjs@b.edu>'],
-    ...     None:['Anonymous <a@a.com>'],
-    ...     }
-    >>> r = _reverse_aliases(aliases)
-    >>> for item in sorted(r.items()):
-    ...     print item
-    ('Anonymous <a@a.com>', None)
-    ('J', 'J Doe <jdoe@a.com>')
-    ('Jingly <jjjs@b.edu>', 'JJJ Smith <jjjs@a.com>')
-    ('Johnny <jdoe@b.edu>', 'J Doe <jdoe@a.com>')
-    """
-    output = {}
-    for canonical_name,_aliases in aliases.items():
-        for alias in _aliases:
-            output[alias] = canonical_name
-    return output
-
-def _replace_aliases(authors, with_email=True, aliases=None):
-    """Consolidate and sort `authors`.
-
-    Make the replacements listed in the `aliases` dict (key: canonical
-    name, value: list of aliases).  If `aliases` is ``None``, default
-    to ``ALIASES``.
-
-    >>> aliases = {
-    ...     'J Doe <jdoe@a.com>':['Johnny <jdoe@b.edu>'],
-    ...     'JJJ Smith <jjjs@a.com>':['Jingly <jjjs@b.edu>'],
-    ...     None:['Anonymous <a@a.com>'],
-    ...     }
+def _replace_aliases(authors, with_email=True, aliases=None,
+                     excludes=None):
+    """
+    >>> aliases = [['J Doe and C, Inc.', 'J Doe <jdoe@c.com>'],
+    ...            ['J Doe <jdoe@a.com>', 'Johnny <jdoe@b.edu>'],
+    ...            ['JJJ Smith <jjjs@a.com>', 'Jingly <jjjs@b.edu>'],
+    ...            [None, 'Anonymous <a@a.com>']]
+    >>> excludes = [['J Doe and C, Inc.', 'J Doe <jdoe@a.com>']]
     >>> _replace_aliases(['JJJ Smith <jjjs@a.com>', 'Johnny <jdoe@b.edu>',
     ...                   'Jingly <jjjs@b.edu>', 'Anonymous <a@a.com>'],
-    ...                  with_email=True, aliases=aliases)
+    ...                  with_email=True, aliases=aliases, excludes=excludes)
     ['J Doe <jdoe@a.com>', 'JJJ Smith <jjjs@a.com>']
     >>> _replace_aliases(['JJJ Smith', 'Johnny', 'Jingly', 'Anonymous'],
-    ...                  with_email=False, aliases=aliases)
+    ...                  with_email=False, aliases=aliases, excludes=excludes)
     ['J Doe', 'JJJ Smith']
     >>> _replace_aliases(['JJJ Smith <jjjs@a.com>', 'Johnny <jdoe@b.edu>',
-    ...                   'Jingly <jjjs@b.edu>', 'J Doe <jdoe@a.com>'],
-    ...                  with_email=True, aliases=aliases)
-    ['J Doe <jdoe@a.com>', 'JJJ Smith <jjjs@a.com>']
+    ...                   'Jingly <jjjs@b.edu>', 'J Doe <jdoe@c.com>'],
+    ...                  with_email=True, aliases=aliases, excludes=excludes)
+    ['J Doe and C, Inc.', 'JJJ Smith <jjjs@a.com>']
     """
     if aliases == None:
         aliases = ALIASES
+    if excludes == None:
+        excludes = EXCLUDES
     if with_email == False:
-        aliases = dict([(_strip_email(author)[0], _strip_email(*_aliases))
-                        for author,_aliases in aliases.items()])
-    rev_aliases = _reverse_aliases(aliases)
+        aliases = [_strip_email(*alias) for alias in aliases]
+        exclude = [_strip_email(*exclude) for exclude in excludes]
     for i,author in enumerate(authors):
-        if author in rev_aliases:
-            authors[i] = rev_aliases[author]
-    authors = sorted(list(set(authors)))
+        for alias in aliases:
+            if author in alias[1:]:
+                authors[i] = alias[0]
+                break
+    for i,author in enumerate(authors):
+        for exclude in excludes:
+            if author in exclude[1:] and exclude[0] in authors:
+                authors[i] = None
+    authors = sorted(set(authors))
     if None in authors:
         authors.remove(None)
     return authors
 
-def _copyright_string(original_year, final_year, authors, prefix=''):
-    """
-    >>> print _copyright_string(original_year=2005,
+def authors_list():
+    p = Pipe([['bzr', 'log', '-n0'],
+              ['grep', '^ *committer\|^ *author'],
+              ['cut', '-d:', '-f2'],
+              ['sed', 's/ <.*//;s/^ *//'],
+              ['sort'],
+              ['uniq']])
+    assert p.status == 0, p.statuses
+    authors = p.stdout.rstrip().split('\n')
+    return _replace_aliases(authors, with_email=False)
+
+def update_authors(verbose=True):
+    print "updating AUTHORS"
+    f = file('AUTHORS', 'w')
+    authors_text = 'Bugs Everywhere was written by:\n%s\n' % '\n'.join(authors_list())
+    f.write(authors_text)
+    f.close()
+
+def ignored_file(filename, ignored_paths=None, ignored_files=None):
+    """
+    >>> ignored_paths = ['./a/', './b/']
+    >>> ignored_files = ['x', 'y']
+    >>> ignored_file('./a/z', ignored_paths, ignored_files)
+    True
+    >>> ignored_file('./ab/z', ignored_paths, ignored_files)
+    False
+    >>> ignored_file('./ab/x', ignored_paths, ignored_files)
+    True
+    >>> ignored_file('./ab/xy', ignored_paths, ignored_files)
+    False
+    >>> ignored_file('./z', ignored_paths, ignored_files)
+    False
+    """
+    if ignored_paths == None:
+        ignored_paths = IGNORED_PATHS
+    if ignored_files == None:
+        ignored_files = IGNORED_FILES
+    for path in ignored_paths:
+        if filename.startswith(path):
+            return True
+    if os.path.basename(filename) in ignored_files:
+        return True
+    if os.path.abspath(filename) != os.path.realpath(filename):
+        return True # symink somewhere in path...
+    return False
+
+def _copyright_string(orig_year, final_year, authors):
+    """
+    >>> print _copyright_string(orig_year=2005,
     ...                         final_year=2005,
-    ...                         authors=['A <a@a.com>', 'B <b@b.edu>'],
-    ...                         prefix='# '
+    ...                         authors=['A <a@a.com>', 'B <b@b.edu>']
     ...                        ) # doctest: +ELLIPSIS
     # Copyright (C) 2005 A <a@a.com>
     #                    B <b@b.edu>
     #
-    # This file...
-    >>> print _copyright_string(original_year=2005,
+    # This program...
+    >>> print _copyright_string(orig_year=2005,
     ...                         final_year=2009,
     ...                         authors=['A <a@a.com>', 'B <b@b.edu>']
     ...                        ) # doctest: +ELLIPSIS
-    Copyright (C) 2005-2009 A <a@a.com>
-                            B <b@b.edu>
-    <BLANKLINE>
-    This file...
-    """
-    if original_year == final_year:
-        date_range = '%s' % original_year
+    # Copyright (C) 2005-2009 A <a@a.com>
+    #                         B <b@b.edu>
+    #
+    # This program...
+    """
+    if orig_year == final_year:
+        date_range = '%s' % orig_year
     else:
-        date_range = '%s-%s' % (original_year, final_year)
-    lines = ['Copyright (C) %s %s' % (date_range, authors[0])]
+        date_range = '%s-%s' % (orig_year, final_year)
+    lines = ['# Copyright (C) %s %s' % (date_range, authors[0])]
     for author in authors[1:]:
-        lines.append(' '*(len('Copyright (C) ')+len(date_range)+1) +
+        lines.append('#' +
+                     ' '*(len(' Copyright (C) ')+len(date_range)+1) +
                      author)
-    lines.append('')
-    lines.extend((COPY_RIGHT_TEXT % PROJECT_INFO).splitlines())
-    for i,line in enumerate(lines):
-        lines[i] = (prefix + line).rstrip()
-    return '\n'.join(lines)
+    return '%s\n%s' % ('\n'.join(lines), COPYRIGHT_TEXT)
 
 def _tag_copyright(contents):
     """
@@ -518,184 +215,104 @@
     ... (copyright ends)
     ... bla bla bla
     ... '''
-    >>> print _tag_copyright(contents).replace('COPY-RIGHT', 'CR')
+    >>> print _tag_copyright(contents),
     Some file
     bla bla
-    -xyz-CR-zyx-
+    -xyz-COPYRIGHT-zyx-
     (copyright ends)
     bla bla bla
-    <BLANKLINE>
     """
     lines = []
     incopy = False
     for line in contents.splitlines():
         if incopy == False and line.startswith('# Copyright'):
             incopy = True
-            lines.append(COPY_RIGHT_TAG)
+            lines.append(COPYRIGHT_TAG)
         elif incopy == True and not line.startswith('#'):
             incopy = False
         if incopy == False:
             lines.append(line.rstrip('\n'))
     return '\n'.join(lines)+'\n'
 
-def _update_copyright(contents, original_year, authors):
-    """
-    >>> contents = '''Some file
-    ... bla bla
-    ... # Copyright (copyright begins)
-    ... # (copyright continues)
-    ... # bla bla bla
-    ... (copyright ends)
-    ... bla bla bla
-    ... '''
-    >>> print _update_copyright(contents, 2008, ['Jack', 'Jill']
-    ...     ) # doctest: +ELLIPSIS, +REPORT_UDIFF
-    Some file
-    bla bla
-    # Copyright (C) 2008-... Jack
-    #                         Jill
-    #
-    # This file...
-    (copyright ends)
-    bla bla bla
-    <BLANKLINE>
-    """
+def _update_copyright(contents, orig_year, authors):
     current_year = time.gmtime()[0]
-    copyright_string = _copyright_string(
-        original_year, current_year, authors, prefix='# ')
+    copyright_string = _copyright_string(orig_year, current_year, authors)
     contents = _tag_copyright(contents)
-    return contents.replace(COPY_RIGHT_TAG, copyright_string)
-
-def ignored_file(filename, ignored_paths=None, ignored_files=None,
-                 check_disk=True, check_vcs=True):
-    """
-    >>> ignored_paths = ['./a/', './b/']
-    >>> ignored_files = ['x', 'y']
-    >>> ignored_file('./a/z', ignored_paths, ignored_files, False, False)
-    True
-    >>> ignored_file('./ab/z', ignored_paths, ignored_files, False, False)
-    False
-    >>> ignored_file('./ab/x', ignored_paths, ignored_files, False, False)
-    True
-    >>> ignored_file('./ab/xy', ignored_paths, ignored_files, False, False)
-    False
-    >>> ignored_file('./z', ignored_paths, ignored_files, False, False)
-    False
-    """
-    if ignored_paths == None:
-        ignored_paths = IGNORED_PATHS
-    if ignored_files == None:
-        ignored_files = IGNORED_FILES
-    if check_disk == True and os.path.isfile(filename) == False:
-        return True
-    for path in ignored_paths:
-        if filename.startswith(path):
-            return True
-    if os.path.basename(filename) in ignored_files:
-        return True
-    if check_vcs == True and is_versioned(filename) == False:
-        return True
-    return False
-
-def _set_contents(filename, contents, original_contents=None, dry_run=False,
-                  verbose=0):
-    if original_contents == None and os.path.isfile(filename):
-        f = open(filename, 'r')
-        original_contents = f.read()
-        f.close()
-    if verbose > 0:
-        print "checking %s ... " % filename,
-    if contents != original_contents:
-        if verbose > 0:
-            if original_contents == None:
-                print "[creating]"
-            else:
-                print "[updating]"
-        if verbose > 1 and original_contents != None:
-            print '\n'.join(
-                difflib.unified_diff(
-                    original_contents.splitlines(), contents.splitlines(),
-                    fromfile=os.path.normpath(os.path.join('a', filename)),
-                    tofile=os.path.normpath(os.path.join('b', filename)),
-                    n=3, lineterm=''))
-        if dry_run == False:
-            f = file(filename, 'w')
-            f.write(contents)
-            f.close()
-    elif verbose > 0:
-        print "[no change]"
-
-# Update commands
-
-def update_authors(authors_fn=authors_list, dry_run=False, verbose=0):
-    authors = authors_fn()
-    authors = _replace_aliases(authors, with_email=True, aliases=ALIASES)
-    new_contents = '%s was written by:\n%s\n' % (
-        PROJECT_INFO['project'],
-        '\n'.join(authors)
-        )
-    _set_contents('AUTHORS', new_contents, dry_run=dry_run, verbose=verbose)
-
-def update_file(filename, original_year_fn=original_year, authors_fn=authors,
-                dry_run=False, verbose=0):
-    f = file(filename, 'r')
-    contents = f.read()
+    return contents.replace(COPYRIGHT_TAG, copyright_string)
+
+def update_file(filename, verbose=True):
+    if verbose == True:
+        print "updating", filename
+    contents = file(filename, 'r').read()
+
+    p = Pipe([['bzr', 'log', '-n0', filename],
+              ['grep', '^ *timestamp: '],
+              ['tail', '-n1'],
+              ['sed', 's/^ *//;'],
+              ['cut', '-b', '16-19']])
+    if p.status != 0:
+        assert p.statuses[0] == 3, p.statuses
+        return # bzr doesn't version that file
+    assert p.status == 0, p.statuses
+    orig_year = int(p.stdout.strip())
+
+    p = Pipe([['bzr', 'log', '-n0', filename],
+              ['grep', '^ *author: \|^ *committer: '],
+              ['cut', '-d:', '-f2'],
+              ['sed', 's/^ *//;s/ *$//'],
+              ['sort'],
+              ['uniq']])
+    assert p.status == 0, p.statuses
+    authors = p.stdout.rstrip().split('\n')
+    authors = _replace_aliases(authors, with_email=True,
+                               aliases=ALIASES+COPYRIGHT_ALIASES)
+
+    contents = _update_copyright(contents, orig_year, authors)
+    f = file(filename, 'w')
+    f.write(contents)
     f.close()
 
-    original_year = original_year_fn(filename)
-    authors = authors_fn(filename)
-    authors = _replace_aliases(authors, with_email=True, aliases=ALIASES)
-
-    new_contents = _update_copyright(contents, original_year, authors)
-    _set_contents(filename, contents=new_contents, original_contents=contents,
-                  dry_run=dry_run, verbose=verbose)
-
-def update_files(files=None, dry_run=False, verbose=0):
+def update_files(files=None):
     if files == None or len(files) == 0:
-        files = []
-        for dirpath,dirnames,filenames in os.walk('.'):
-            for filename in filenames:
-                files.append(os.path.join(dirpath, filename))
+        p = Pipe([['grep', '-rc', '# Copyright', '.'],
+                  ['grep', '-v', ':0$'],
+                  ['cut', '-d:', '-f1']])
+        assert p.status == 0
+        files = p.stdout.rstrip().split('\n')
 
     for filename in files:
         if ignored_file(filename) == True:
             continue
-        update_file(filename, dry_run=dry_run, verbose=verbose)
+        update_file(filename)
 
 def test():
     import doctest
-    doctest.testmod()
+    doctest.testmod() 
 
 if __name__ == '__main__':
     import optparse
-    import sys
-
-    usage = """%%prog [options] [file ...]
+    usage = """%prog [options] [file ...]
 
 Update copyright information in source code with information from
-the %(vcs)s repository.  Run from the %(project)s repository root.
+the bzr repository.  Run from the BE repository root.
 
 Replaces every line starting with '^# Copyright' and continuing with
 '^#' with an auto-generated copyright blurb.  If you want to add
 #-commented material after a copyright blurb, please insert a blank
-line between the blurb and your comment, so the next run of
-``update_copyright.py`` doesn't clobber your comment.
+line between the blurb and your comment (as in this file), so the
+next run of update_copyright.py doesn't clobber your comment.
 
 If no files are given, a list of files to update is generated
 automatically.
-""" % PROJECT_INFO
+"""
     p = optparse.OptionParser(usage)
     p.add_option('--test', dest='test', default=False,
                  action='store_true', help='Run internal tests and exit')
-    p.add_option('--dry-run', dest='dry_run', default=False,
-                 action='store_true', help="Don't make any changes")
-    p.add_option('-v', '--verbose', dest='verbose', default=0,
-                 action='count', help='Increment verbosity')
     options,args = p.parse_args()
 
     if options.test == True:
         test()
         sys.exit(0)
 
-    update_authors(dry_run=options.dry_run, verbose=options.verbose)
-    update_files(files=args, dry_run=options.dry_run, verbose=options.verbose)+    update_authors()
+    update_files(files=args)