# Copyright (C) 2005-2009 Aaron Bentley and Panometrics, Inc.
#                         Marien Zwart <marienz@gentoo.org>
#                         Thomas Gerigk <tgerigk@gmx.de>
#                         W. Trevor King <wking@drexel.edu>
#
# This program is free software; you can redistribute it and/or modify
# it under the terms of the GNU General Public License as published by
# the Free Software Foundation; either version 2 of the License, or
# (at your option) any later version.
#
# This program is distributed in the hope that it will be useful,
# but WITHOUT ANY WARRANTY; without even the implied warranty of
# MERCHANTABILITY or FITNESS FOR A PARTICULAR PURPOSE.  See the
# GNU General Public License for more details.
#
# You should have received a copy of the GNU General Public License along
# with this program; if not, write to the Free Software Foundation, Inc.,
# 51 Franklin Street, Fifth Floor, Boston, MA 02110-1301 USA.
"""Show or change a bug's severity level"""
from libbe import cmdutil, bugdir, bug
__desc__ = __doc__

def execute(args, manipulate_encodings=True):
    """
    >>> import os
    >>> bd = bugdir.simple_bug_dir()
    >>> os.chdir(bd.root)
    >>> execute(["a"], manipulate_encodings=False)
    minor
    >>> execute(["a", "wishlist"], manipulate_encodings=False)
    >>> execute(["a"], manipulate_encodings=False)
    wishlist
    >>> execute(["a", "none"], manipulate_encodings=False)
    Traceback (most recent call last):
    UserError: Invalid severity level: none
    """
    parser = get_parser()
    options, args = parser.parse_args(args)
    complete(options, args, parser)
    if len(args) not in (1,2):
        raise cmdutil.UsageError
<<<<<<< HEAD
    bd = bugdir.BugDir(from_disk=True, manipulate_encodings=not test)
    bug = cmdutil.bug_from_shortname(bd, args[0])
=======
    bd = bugdir.BugDir(from_disk=True,
                       manipulate_encodings=manipulate_encodings)
    bug = bd.bug_from_shortname(args[0])
>>>>>>> 22a38de8
    if len(args) == 1:
        print bug.severity
    elif len(args) == 2:
        try:
            bug.severity = args[1]
        except ValueError, e:
            if e.name != "severity":
                raise e
            raise cmdutil.UserError ("Invalid severity level: %s" % e.value)

def get_parser():
    parser = cmdutil.CmdOptionParser("be severity BUG-ID [SEVERITY]")
    return parser

def help():
    longhelp=["""
Show or change a bug's severity level.

If no severity is specified, the current value is printed.  If a severity level
is specified, it will be assigned to the bug.

Severity levels are:
"""]
    try: # See if there are any per-tree severity configurations
        bd = bugdir.BugDir(from_disk=True, manipulate_encodings=False)
    except bugdir.NoBugDir, e:
        pass # No tree, just show the defaults
    longest_severity_len = max([len(s) for s in bug.severity_values])
    for severity in bug.severity_values :
        description = bug.severity_description[severity]
        s = "%*s : %s\n" % (longest_severity_len, severity, description)
        longhelp.append(s)
    longhelp = ''.join(longhelp)
    return get_parser().help_str() + longhelp

def complete(options, args, parser):
    for option,value in cmdutil.option_value_pairs(options, parser):
        if value == "--complete":
            # no argument-options at the moment, so this is future-proofing
            raise cmdutil.GetCompletions()
    for pos,value in enumerate(args):
        if value == "--complete":
            try: # See if there are any per-tree severity configurations
                bd = bugdir.BugDir(from_disk=True,
                                   manipulate_encodings=False)
            except bugdir.NoBugDir:
                bd = None
            if pos == 0: # fist positional argument is a bug id 
                ids = []
                if bd != None:
                    bd.load_all_bugs()
                    filter = lambda bg : bg.active==True
                    bugs = [bg for bg in bd if filter(bg)==True]
                    ids = [bd.bug_shortname(bg) for bg in bugs]
                raise cmdutil.GetCompletions(ids)
            elif pos == 1: # second positional argument is a severity
                raise cmdutil.GetCompletions(bug.severity_values)
            raise cmdutil.GetCompletions()<|MERGE_RESOLUTION|>--- conflicted
+++ resolved
@@ -39,14 +39,9 @@
     complete(options, args, parser)
     if len(args) not in (1,2):
         raise cmdutil.UsageError
-<<<<<<< HEAD
-    bd = bugdir.BugDir(from_disk=True, manipulate_encodings=not test)
-    bug = cmdutil.bug_from_shortname(bd, args[0])
-=======
     bd = bugdir.BugDir(from_disk=True,
                        manipulate_encodings=manipulate_encodings)
-    bug = bd.bug_from_shortname(args[0])
->>>>>>> 22a38de8
+    bug = cmdutil.bug_from_shortname(bd, args[0])
     if len(args) == 1:
         print bug.severity
     elif len(args) == 2:
