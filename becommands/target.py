# Copyright (C) 2005 Aaron Bentley and Panometrics, Inc.
# <abentley@panoramicfeedback.com>
#
#    This program is free software; you can redistribute it and/or modify
#    it under the terms of the GNU General Public License as published by
#    the Free Software Foundation; either version 2 of the License, or
#    (at your option) any later version.
#
#    This program is distributed in the hope that it will be useful,
#    but WITHOUT ANY WARRANTY; without even the implied warranty of
#    MERCHANTABILITY or FITNESS FOR A PARTICULAR PURPOSE.  See the
#    GNU General Public License for more details.
#
#    You should have received a copy of the GNU General Public License
#    along with this program; if not, write to the Free Software
#    Foundation, Inc., 59 Temple Place, Suite 330, Boston, MA  02111-1307  USA
"""Show or change a bug's target for fixing"""
from libbe import bugdir
from libbe import cmdutil 
__desc__ = __doc__

def execute(args):
    """
    >>> from libbe import tests
    >>> import os
    >>> dir = tests.simple_bug_dir()
    >>> os.chdir(dir.dir)
<<<<<<< HEAD
    >>> execute(["a",])
    No target assigned.
    >>> execute(["a", "tomorrow"])
    >>> execute(["a",])
    tomorrow
    >>> execute(["a", "none"])
    >>> execute(["a",])
=======
    >>> execute(["a"])
    No target assigned.
    >>> execute(["a", "tomorrow"])
    >>> execute(["a"])
    tomorrow
    >>> execute(["a", "none"])
    >>> execute(["a"])
>>>>>>> 6691e227
    No target assigned.
    >>> tests.clean_up()
    """
    options, args = get_parser().parse_args(args)
    assert(len(args) in (0, 1, 2))
    if len(args) == 0:
        print help()
        return
    bug = cmdutil.get_bug(args[0])
    if len(args) == 1:
        if bug.target is None:
            print "No target assigned."
        else:
            print bug.target
    elif len(args) == 2:
        if args[1] == "none":
            bug.target = None
        else:
            bug.target = args[1]
        bug.save()

def get_parser():
    parser = cmdutil.CmdOptionParser("be target bug-id [target]")
    return parser

longhelp="""
Show or change a bug's target for fixing.  

If no target is specified, the current value is printed.  If a target 
is specified, it will be assigned to the bug.

Targets are freeform; any text may be specified.  They will generally be
milestone names or release numbers.

The value "none" can be used to unset the target.
"""

def help():
    return get_parser().help_str() + longhelp<|MERGE_RESOLUTION|>--- conflicted
+++ resolved
@@ -25,15 +25,6 @@
     >>> import os
     >>> dir = tests.simple_bug_dir()
     >>> os.chdir(dir.dir)
-<<<<<<< HEAD
-    >>> execute(["a",])
-    No target assigned.
-    >>> execute(["a", "tomorrow"])
-    >>> execute(["a",])
-    tomorrow
-    >>> execute(["a", "none"])
-    >>> execute(["a",])
-=======
     >>> execute(["a"])
     No target assigned.
     >>> execute(["a", "tomorrow"])
@@ -41,7 +32,6 @@
     tomorrow
     >>> execute(["a", "none"])
     >>> execute(["a"])
->>>>>>> 6691e227
     No target assigned.
     >>> tests.clean_up()
     """
