# Copyright (C) 2005 Aaron Bentley and Panometrics, Inc.
# <abentley@panoramicfeedback.com>
#
#    This program is free software; you can redistribute it and/or modify
#    it under the terms of the GNU General Public License as published by
#    the Free Software Foundation; either version 2 of the License, or
#    (at your option) any later version.
#
#    This program is distributed in the hope that it will be useful,
#    but WITHOUT ANY WARRANTY; without even the implied warranty of
#    MERCHANTABILITY or FITNESS FOR A PARTICULAR PURPOSE.  See the
#    GNU General Public License for more details.
#
#    You should have received a copy of the GNU General Public License
#    along with this program; if not, write to the Free Software
#    Foundation, Inc., 59 Temple Place, Suite 330, Boston, MA  02111-1307  USA
"""Show a particular bug"""
from libbe import cmdutil, bugdir
__desc__ = __doc__

def execute(args, test=False):
    """
    >>> import os
    >>> bd = bugdir.simple_bug_dir()
    >>> os.chdir(bd.root)
    >>> execute (["a",], test=True) # doctest: +ELLIPSIS
              ID : a
      Short name : a
        Severity : minor
          Status : open
        Assigned : 
          Target : 
        Reporter : 
         Creator : John Doe <jdoe@example.com>
         Created : ...
    Bug A
    <BLANKLINE>
    >>> execute (["--xml", "a"], test=True) # doctest: +ELLIPSIS
    <bug>
      <uuid>a</uuid>
      <short-name>a</short-name>
      <severity>minor</severity>
      <status>open</status>
<<<<<<< HEAD
      <assigned><class 'libbe.settings_object.EMPTY'></assigned>
      <target><class 'libbe.settings_object.EMPTY'></target>
      <reporter><class 'libbe.settings_object.EMPTY'></reporter>
      <creator>John Doe <jdoe@example.com></creator>
=======
      <creator>John Doe &lt;jdoe@example.com&gt;</creator>
>>>>>>> 107c15bf
      <created>...</created>
      <summary>Bug A</summary>
    </bug>
    """
    parser = get_parser()
    options, args = parser.parse_args(args)
    cmdutil.default_complete(options, args, parser,
                             bugid_args={0: lambda bug : bug.active==True})
    if len(args) == 0:
        raise cmdutil.UsageError
    bd = bugdir.BugDir(from_disk=True, manipulate_encodings=not test)
    for bugid in args:
        bug = bd.bug_from_shortname(bugid)
        if options.dumpXML:
            print bug.xml(show_comments=True)
        else:
            print bug.string(show_comments=True)
            if bugid != args[-1]:
                print "" # add a blank line between bugs

def get_parser():
    parser = cmdutil.CmdOptionParser("be show [options] BUG-ID [BUG-ID ...]")
    parser.add_option("-x", "--xml", action="store_true",
                      dest='dumpXML', help="Dump as XML")
    return parser

longhelp="""
Show all information about a bug.
"""

def help():
    return get_parser().help_str() + longhelp<|MERGE_RESOLUTION|>--- conflicted
+++ resolved
@@ -41,14 +41,7 @@
       <short-name>a</short-name>
       <severity>minor</severity>
       <status>open</status>
-<<<<<<< HEAD
-      <assigned><class 'libbe.settings_object.EMPTY'></assigned>
-      <target><class 'libbe.settings_object.EMPTY'></target>
-      <reporter><class 'libbe.settings_object.EMPTY'></reporter>
-      <creator>John Doe <jdoe@example.com></creator>
-=======
       <creator>John Doe &lt;jdoe@example.com&gt;</creator>
->>>>>>> 107c15bf
       <created>...</created>
       <summary>Bug A</summary>
     </bug>
