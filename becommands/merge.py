--- conflicted
+++ resolved
@@ -133,14 +133,9 @@
         help()
         raise cmdutil.UsageError("Too many arguments.")
     
-<<<<<<< HEAD
-    bd = bugdir.BugDir(from_disk=True, manipulate_encodings=not test)
-    bugA = cmdutil.bug_from_shortname(bd, args[0])
-=======
     bd = bugdir.BugDir(from_disk=True,
                        manipulate_encodings=manipulate_encodings)
-    bugA = bd.bug_from_shortname(args[0])
->>>>>>> 22a38de8
+    bugA = cmdutil.bug_from_shortname(bd, args[0])
     bugA.load_comments()
     bugB = cmdutil.bug_from_shortname(bd, args[1])
     bugB.load_comments()
