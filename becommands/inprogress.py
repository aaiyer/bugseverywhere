--- conflicted
+++ resolved
@@ -24,11 +24,7 @@
     >>> os.chdir(dir.dir)
     >>> dir.get_bug("a").status
     u'open'
-<<<<<<< HEAD
-    >>> execute(["a",])
-=======
     >>> execute(["a"])
->>>>>>> 6691e227
     >>> dir.get_bug("a").status
     u'in-progress'
     >>> tests.clean_up()
