# Copyright (C) 2005 Aaron Bentley and Panometrics, Inc.
# <abentley@panoramicfeedback.com>
#
#    This program is free software; you can redistribute it and/or modify
#    it under the terms of the GNU General Public License as published by
#    the Free Software Foundation; either version 2 of the License, or
#    (at your option) any later version.
#
#    This program is distributed in the hope that it will be useful,
#    but WITHOUT ANY WARRANTY; without even the implied warranty of
#    MERCHANTABILITY or FITNESS FOR A PARTICULAR PURPOSE.  See the
#    GNU General Public License for more details.
#
#    You should have received a copy of the GNU General Public License
#    along with this program; if not, write to the Free Software
#    Foundation, Inc., 59 Temple Place, Suite 330, Boston, MA  02111-1307  USA
<<<<<<< HEAD
import codecs
=======

import sys
>>>>>>> 6ecbe654
import os
import re
import shutil
import time
import unittest
import doctest

import config
from beuuid import uuid_gen
import rcs
from rcs import RCS

DEFAULT_CLIENT = "tla"

client = config.get_val("arch_client", default=DEFAULT_CLIENT)

def new():
    return Arch()

class Arch(RCS):
    name = "Arch"
    client = client
    versioned = True
    _archive_name = None
    _archive_dir = None
    _tmp_archive = False
    _project_name = None
    _tmp_project = False
    _arch_paramdir = os.path.expanduser("~/.arch-params")
    def _rcs_help(self):
        status,output,error = self._u_invoke_client("--help")
        return output
    def _rcs_detect(self, path):
        """Detect whether a directory is revision-controlled using Arch"""
        if self._u_search_parent_directories(path, "{arch}") != None :
            config.set_val("arch_client", client)
            return True
        return False
    def _rcs_init(self, path):
        self._create_archive(path)
        self._create_project(path)
        self._add_project_code(path)
    def _create_archive(self, path):
        # Create a new archive
        # http://regexps.srparish.net/tutorial-tla/new-archive.html#Creating_a_New_Archive
        assert self._archive_name == None
        id = self.get_user_id()
        name, email = self._u_parse_id(id)
        if email == None:
            email = "%s@example.com" % name
        trailer = "%s-%s" % ("bugs-everywhere-auto", uuid_gen()[0:8])
        self._archive_name = "%s--%s" % (email, trailer)
        self._archive_dir = "/tmp/%s" % trailer
        self._tmp_archive = True
        self._u_invoke_client("make-archive", self._archive_name,
                              self._archive_dir, directory=path)
    def _invoke_client(self, *args, **kwargs):
        """
        Invoke the client on our archive.
        """
        assert self._archive_name != None
        command = args[0]
        if len(args) > 1:
            tailargs = args[1:]
        else:
            tailargs = []
        arglist = [command, "-A", self._archive_name]
        arglist.extend(tailargs)
        args = tuple(arglist)
        return self._u_invoke_client(*args, **kwargs)
    def _remove_archive(self):
        assert self._tmp_archive == True
        assert self._archive_dir != None
        assert self._archive_name != None
        os.remove(os.path.join(self._arch_paramdir,
                               "=locations", self._archive_name))
        shutil.rmtree(self._archive_dir)
        self._tmp_archive = False
        self._archive_dir = False
        self._archive_name = False
    def _create_project(self, path):
        """
        Create a temporary Arch project in the directory PATH.  This
        project will be removed by
          __del__->cleanup->_rcs_cleanup->_remove_project
        """
        # http://mwolson.org/projects/GettingStartedWithArch.html
        # http://regexps.srparish.net/tutorial-tla/new-project.html#Starting_a_New_Project
        category = "bugs-everywhere"
        branch = "mainline"
        version = "0.1"
        self._project_name = "%s--%s--%s" % (category, branch, version)
        self._invoke_client("archive-setup", self._project_name,
                            directory=path)
        self._tmp_project = True
    def _remove_project(self):
        assert self._tmp_project == True
        assert self._project_name != None
        assert self._archive_dir != None
        shutil.rmtree(os.path.join(self._archive_dir, self._project_name))
        self._tmp_project = False
        self._project_name = False
    def _archive_project_name(self):
        assert self._archive_name != None
        assert self._project_name != None
        return "%s/%s" % (self._archive_name, self._project_name)
    def _adjust_naming_conventions(self, path):
        """
        By default, Arch restricts source code filenames to
          ^[_=a-zA-Z0-9].*$
        See
          http://regexps.srparish.net/tutorial-tla/naming-conventions.html
        Since our bug directory '.be' doesn't satisfy these conventions,
        we need to adjust them.
        
        The conventions are specified in
          project-root/{arch}/=tagging-method
        """
        tagpath = os.path.join(path, "{arch}", "=tagging-method")
        lines_out = []
        f = codecs.open(tagpath, "r", self.encoding)
        for line in f:
            if line.startswith("source "):
                lines_out.append("source ^[._=a-zA-X0-9].*$\n")
            else:
                lines_out.append(line)
        f.close()
        f = codecs.open(tagpath, "w", self.encoding)
        f.write("".join(lines_out))
        f.close()

    def _add_project_code(self, path):
        # http://mwolson.org/projects/GettingStartedWithArch.html
        # http://regexps.srparish.net/tutorial-tla/new-source.html
        # http://regexps.srparish.net/tutorial-tla/importing-first.html
        self._invoke_client("init-tree", self._project_name,
                              directory=path)
        self._adjust_naming_conventions(path)
        self._invoke_client("import", "--summary", "Began versioning",
                            directory=path)
    def _rcs_cleanup(self):
        if self._tmp_project == True:
            self._remove_project()
        if self._tmp_archive == True:
            self._remove_archive()

    def _rcs_root(self, path):
        if not os.path.isdir(path):
            dirname = os.path.dirname(path)
        else:
            dirname = path
        status,output,error = self._u_invoke_client("tree-root", dirname)
        root = output.rstrip('\n')
        
        self._get_archive_project_name(root)

        return root

    def _get_archive_name(self, root):
        status,output,error = self._u_invoke_client("archives")
        lines = output.split('\n')
        # e.g. output:
        # jdoe@example.com--bugs-everywhere-auto-2008.22.24.52
        #     /tmp/BEtestXXXXXX/rootdir
        # (+ repeats)
        for archive,location in zip(lines[::2], lines[1::2]):
            if os.path.realpath(location) == os.path.realpath(root):
                self._archive_name = archive
        assert self._archive_name != None

    def _get_archive_project_name(self, root):
        # get project names
        status,output,error = self._u_invoke_client("tree-version", directory=root)
        # e.g output
        # jdoe@example.com--bugs-everywhere-auto-2008.22.24.52/be--mainline--0.1
        archive_name,project_name = output.rstrip('\n').split('/')
        self._archive_name = archive_name
        self._project_name = project_name
    def _rcs_get_user_id(self):
        try:
            status,output,error = self._u_invoke_client('my-id')
            return output.rstrip('\n')
        except Exception, e:
            if 'no arch user id set' in e.args[0]:
                return None
            else:
                raise
    def _rcs_set_user_id(self, value):
        self._u_invoke_client('my-id', value)
    def _rcs_add(self, path):
        self._u_invoke_client("add-id", path)
        realpath = os.path.realpath(self._u_abspath(path))
        pathAdded = realpath in self._list_added(self.rootdir)
        if self.paranoid and not pathAdded:
            self._force_source(path)
    def _list_added(self, root):
        assert os.path.exists(root)
        assert os.access(root, os.X_OK)
        root = os.path.realpath(root)
        status,output,error = self._u_invoke_client("inventory", "--source",
                                                    "--both", "--all", root)
        inv_str = output.rstrip('\n')
        return [os.path.join(root, p) for p in inv_str.split('\n')]
    def _add_dir_rule(self, rule, dirname, root):
        inv_path = os.path.join(dirname, '.arch-inventory')
        f = codecs.open(inv_path, "a", self.encoding)
        f.write(rule)
        f.close()
        if os.path.realpath(inv_path) not in self._list_added(root):
            paranoid = self.paranoid
            self.paranoid = False
            self.add(inv_path)
            self.paranoid = paranoid
    def _force_source(self, path):
        rule = "source %s\n" % self._u_rel_path(path)
        self._add_dir_rule(rule, os.path.dirname(path), self.rootdir)
        if os.path.realpath(path) not in self._list_added(self.rootdir):
            raise CantAddFile(path)
    def _rcs_remove(self, path):
        if not '.arch-ids' in path:
            self._u_invoke_client("delete-id", path)
    def _rcs_update(self, path):
        pass
    def _rcs_get_file_contents(self, path, revision=None):
        if revision == None:
            return RCS._rcs_get_file_contents(self, path, revision)
        else:
            status,output,error = \
                self._invoke_client("file-find", path, revision)
            relpath = output.rstrip('\n')
            abspath = os.path.join(self.rootdir, relpath)
            f = codecs.open(abspath, "r", self.encoding)
            contents = f.read()
            f.close()
            return contents
    def _rcs_duplicate_repo(self, directory, revision=None):
        if revision == None:
            RCS._rcs_duplicate_repo(self, directory, revision)
        else:
            status,output,error = \
                self._u_invoke_client("get", revision,directory)
    def _rcs_commit(self, commitfile):
        summary,body = self._u_parse_commitfile(commitfile)
        #status,output,error = self._invoke_client("make-log")
        if body == None:
            status,output,error \
                = self._u_invoke_client("commit","--summary",summary)
        else:
            status,output,error \
                = self._u_invoke_client("commit","--summary",summary,
                                        "--log-message",body)
        revision = None
        revline = re.compile("[*] committed (.*)")
        match = revline.search(output)
        assert match != None, output+error
        assert len(match.groups()) == 1
        revpath = match.groups()[0]
        assert not " " in revpath, revpath
        assert revpath.startswith(self._archive_project_name()+'--')
        revision = revpath[len(self._archive_project_name()+'--'):]
        return revpath

class CantAddFile(Exception):
    def __init__(self, file):
        self.file = file
        Exception.__init__(self, "Can't automatically add file %s" % file)



rcs.make_rcs_testcase_subclasses(Arch, sys.modules[__name__])

unitsuite = unittest.TestLoader().loadTestsFromModule(sys.modules[__name__])
suite = unittest.TestSuite([unitsuite, doctest.DocTestSuite()])<|MERGE_RESOLUTION|>--- conflicted
+++ resolved
@@ -14,15 +14,12 @@
 #    You should have received a copy of the GNU General Public License
 #    along with this program; if not, write to the Free Software
 #    Foundation, Inc., 59 Temple Place, Suite 330, Boston, MA  02111-1307  USA
-<<<<<<< HEAD
+
 import codecs
-=======
-
-import sys
->>>>>>> 6ecbe654
 import os
 import re
 import shutil
+import sys
 import time
 import unittest
 import doctest
